--- conflicted
+++ resolved
@@ -10,12 +10,8 @@
 import re
 import time
 import uuid
-<<<<<<< HEAD
 from contextlib import nullcontext
-from typing import Dict, Any, List, AsyncGenerator, Optional
-=======
 from typing import Dict, Any, List, AsyncGenerator, Optional, Tuple
->>>>>>> d2405e6f
 from datetime import datetime
 
 from context_engineering_agent.agent import root_agent, TOOLS, INSTRUCTION
@@ -25,14 +21,11 @@
 from google.adk.sessions import InMemorySessionService
 from google.genai import types
 from src.core.config import get_config
-<<<<<<< HEAD
 from src.core.tracing import trace_span, record_metric, get_tracer
-=======
 from src.core.context_config import ContextEngineeringConfig
 from src.core.modular_pipeline import ContextPipeline
 from src.core.tools import search_knowledge_base
 import hashlib
->>>>>>> d2405e6f
 
 logger = logging.getLogger(__name__)
 
@@ -423,7 +416,6 @@
         """
         logger.info(f"Processing message with model '{model or 'default'}': {message[:50]}...")
         start_time = time.time()
-<<<<<<< HEAD
         resolved_model = model if model else "default"
         
         with _get_trace_context(
@@ -436,30 +428,59 @@
             }
         ) as span:
             try:
+                # Initialize context engineering pipeline if config provided
+                pipeline = None
+                pipeline_context = None
+                pipeline_metrics = {}
+                
+                if config:
+                    logger.info(f"Initializing context engineering pipeline with config: {config.get_enabled_techniques()}")
+                    pipeline = ContextPipeline(config)
+                    
+                    # Process message through pipeline before sending to agent
+                    pipeline_context = pipeline.process(
+                        query=message,
+                        conversation_history=[]  # TODO: Get from session in future
+                    )
+                    
+                    # Get pipeline metrics
+                    pipeline_metrics = pipeline.get_aggregated_metrics()
+                    logger.info(f"Pipeline processed in {pipeline_metrics.get('total_execution_time_ms', 0):.2f}ms")
+                    
+                    # If pipeline modified the context, use the enriched version
+                    if pipeline_context.context:
+                        # Prepend pipeline context to the message
+                        enriched_message = f"{pipeline_context.context}\n\nUser Query: {message}"
+                        logger.info(f"Enriched message with pipeline context ({len(pipeline_context.context)} chars)")
+                    else:
+                        enriched_message = message
+                else:
+                    enriched_message = message
+                
                 # Get the appropriate runner for the specified model
-                runner = self._get_or_create_runner(model)
-                
-                # Generate unique IDs if needed
-                if not session_id:
-                    session_id = f"session-{uuid.uuid4().hex[:8]}"
-                user_id = "api-user"
-                
-                # Create message content
-                content = types.Content(
-                    role='user',
-                    parts=[types.Part(text=message)]
-                )
-                
-                # Run agent and collect events
-                logger.info(f"Invoking agent via Runner for session {session_id}")
-                
-                # Use run_async since we're already in an async context
-                # This avoids thread-safety issues with InMemorySessionService
-                events_list = await self._run_agent_async(user_id, session_id, content, runner)
-                
-                logger.info(f"Received {len(events_list)} events from agent")
-                span.set_attribute("event_count", len(events_list))
-            
+                    runner = self._get_or_create_runner(model, config)
+                    
+                    # Generate unique IDs if needed
+                    if not session_id:
+                        session_id = f"session-{uuid.uuid4().hex[:8]}"
+                    user_id = "api-user"
+                    
+                    # Create message content (use enriched message if pipeline was used)
+                    content = types.Content(
+                        role='user',
+                        parts=[types.Part(text=enriched_message)]
+                    )
+                    
+                    # Run agent and collect events
+                    logger.info(f"Invoking agent via Runner for session {session_id}")
+                    
+                    # Use run_async since we're already in an async context
+                    # This avoids thread-safety issues with InMemorySessionService
+                    events_list = await self._run_agent_async(user_id, session_id, content, runner)
+                    
+                    logger.info(f"Received {len(events_list)} events from agent")
+                    span.set_attribute("event_count", len(events_list))
+                
                 # Process events to extract response
                 response_text = ""
                 tool_calls = []
@@ -509,12 +530,6 @@
                     "session_id": session_id
                 }
                 
-                # Record metrics
-                record_metric("latency", latency_ms, {"component": "adk_wrapper", "model": resolved_model})
-                span.set_attribute("latency_ms", latency_ms)
-                span.set_attribute("response_length", len(response_text))
-                span.set_attribute("tool_calls_count", len(tool_calls))
-                
                 # Store in session if session_id provided
                 if session_id:
                     if session_id not in self.sessions:
@@ -529,179 +544,8 @@
                 return response_data
                 
             except Exception as e:
-                span.set_attribute("error", str(e))
                 logger.error(f"Error processing message: {e}", exc_info=True)
                 raise
-=======
-        
-        try:
-            # Initialize context engineering pipeline if config provided
-            pipeline = None
-            pipeline_context = None
-            pipeline_metrics = {}
-            
-            if config:
-                logger.info(f"Initializing context engineering pipeline with config: {config.get_enabled_techniques()}")
-                pipeline = ContextPipeline(config)
-                
-                # Process message through pipeline before sending to agent
-                pipeline_context = pipeline.process(
-                    query=message,
-                    conversation_history=[]  # TODO: Get from session in future
-                )
-                
-                # Get pipeline metrics
-                pipeline_metrics = pipeline.get_aggregated_metrics()
-                logger.info(f"Pipeline processed in {pipeline_metrics.get('total_execution_time_ms', 0):.2f}ms")
-                
-                # If pipeline modified the context, use the enriched version
-                if pipeline_context.context:
-                    # Prepend pipeline context to the message
-                    enriched_message = f"{pipeline_context.context}\n\nUser Query: {message}"
-                    logger.info(f"Enriched message with pipeline context ({len(pipeline_context.context)} chars)")
-                else:
-                    enriched_message = message
-            else:
-                enriched_message = message
-            
-            # Get the appropriate runner for the specified model
-            runner = self._get_or_create_runner(model, config)
-            
-            # Track the resolved model (use "default" if model is None)
-            resolved_model = model if model else "default"
-            
-            # Generate unique IDs if needed
-            if not session_id:
-                session_id = f"session-{uuid.uuid4().hex[:8]}"
-            user_id = "api-user"
-            
-            # Create message content (use enriched message if pipeline was used)
-            content = types.Content(
-                role='user',
-                parts=[types.Part(text=enriched_message)]
-            )
-            
-            # Run agent and collect events
-            logger.info(f"Invoking agent via Runner for session {session_id}")
-            
-            # Use run_async since we're already in an async context
-            # This avoids thread-safety issues with InMemorySessionService
-            events_list = await self._run_agent_async(user_id, session_id, content, runner)
-            
-            logger.info(f"Received {len(events_list)} events from agent")
-            
-            # Process events to extract response
-            response_text = ""
-            tool_calls = []
-            thinking_steps = []
-
-            for idx, event in enumerate(events_list):
-                event_type = type(event).__name__
-                logger.info(f"[EVENT {idx}] Type: {event_type}")
-
-                # Log all event attributes for debugging
-                event_attrs = {attr: getattr(event, attr) for attr in dir(event) if not attr.startswith('_')}
-                logger.debug(f"[EVENT {idx}] Attributes: {list(event_attrs.keys())}")
-
-                # Extract text from content
-                if hasattr(event, 'content') and event.content:
-                    if hasattr(event.content, 'parts'):
-                        for part_idx, part in enumerate(event.content.parts):
-                            part_type = type(part).__name__
-                            logger.info(f"[EVENT {idx}] Part {part_idx}: {part_type}")
-
-                            # Extract text
-                            if hasattr(part, 'text') and part.text:
-                                text = part.text
-                                logger.info(f"[EVENT {idx}] Text: {text[:100]}")
-
-                                # Filter out raw tool call XML/JSON from response
-                                # Remove <tool>...</tool> tags and their content
-                                cleaned_text = re.sub(r'<tool>.*?</tool>', '', text, flags=re.DOTALL)
-                                cleaned_text = cleaned_text.strip()
-
-                                # Only use non-empty cleaned text
-                                if cleaned_text:
-                                    response_text = cleaned_text
-                                else:
-                                    # If text was entirely tool calls, don't update response_text
-                                    logger.debug(f"[EVENT {idx}] Text was entirely tool calls, skipping")
-
-                            # Check for function call (tool usage)
-                            if hasattr(part, 'function_call'):
-                                func_call = part.function_call
-                                logger.info(f"[EVENT {idx}] Function call detected: {func_call}")
-                                if func_call:
-                                    tool_calls.append({
-                                        "name": func_call.name if hasattr(func_call, 'name') else "unknown_tool",
-                                        "description": f"Called tool: {func_call.name if hasattr(func_call, 'name') else 'unknown'}",
-                                        "parameters": dict(func_call.args) if hasattr(func_call, 'args') else {},
-                                        "timestamp": datetime.utcnow().isoformat()
-                                    })
-
-                            # Check for function response (tool result)
-                            if hasattr(part, 'function_response'):
-                                func_response = part.function_response
-                                logger.info(f"[EVENT {idx}] Function response detected: {func_response}")
-                                if func_response and tool_calls:
-                                    # Add result to the last tool call
-                                    tool_calls[-1]["result"] = func_response.response if hasattr(func_response, 'response') else str(func_response)
-
-                # Legacy: Look for tool in event type name
-                if 'tool' in event_type.lower() and not tool_calls:
-                    logger.warning(f"[EVENT {idx}] Tool-like event but no function_call found: {event_type}")
-                    tool_calls.append({
-                        "name": event_type,
-                        "description": f"Tool invocation: {event_type}",
-                        "timestamp": datetime.utcnow().isoformat()
-                    })
-            
-            if response_text:
-                logger.info(f"Agent response received: {response_text[:200]}...")
-            else:
-                logger.warning(f"No response text extracted from {len(events_list)} events")
-            
-            # Build response data
-            response_data = {
-                "response": response_text,
-                "thinking_steps": thinking_steps if include_thinking else None,
-                "tool_calls": tool_calls if tool_calls else None,
-                "model": resolved_model
-            }
-            
-            # Calculate metrics
-            end_time = time.time()
-            latency_ms = (end_time - start_time) * 1000
-            
-            response_data["metrics"] = {
-                "latency_ms": latency_ms,
-                "timestamp": datetime.utcnow().isoformat(),
-                "session_id": session_id,
-                "pipeline_metrics": pipeline_metrics if pipeline_metrics else None,
-                "enabled_techniques": config.get_enabled_techniques() if config else []
-            }
-            
-            # Include pipeline metadata if available
-            if pipeline_context:
-                response_data["pipeline_metadata"] = pipeline_context.metadata
-            
-            # Store in session if session_id provided
-            if session_id:
-                if session_id not in self.sessions:
-                    self.sessions[session_id] = {"messages": []}
-                self.sessions[session_id]["messages"].append({
-                    "message": message,
-                    "response": response_data,
-                    "timestamp": datetime.utcnow().isoformat()
-                })
-            
-            logger.info(f"Message processed in {latency_ms:.2f}ms")
-            return response_data
-            
-        except Exception as e:
-            logger.error(f"Error processing message: {e}", exc_info=True)
-            raise
->>>>>>> d2405e6f
     
     async def _run_agent_async(self, user_id: str, session_id: str, content, runner: Runner):
         """
