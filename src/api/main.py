--- conflicted
+++ resolved
@@ -14,23 +14,22 @@
 import logging
 from datetime import datetime
 
-<<<<<<< HEAD
-# Configure logging first
-=======
-from src.api.endpoints import chat_router, metrics_router, tools_router, models_router, runs_router, config_router, documents_router
-from src.api.adk_wrapper import ADKAgentWrapper
-from src.evaluation.metrics import MetricsCollector
+
 
 # Configure logging
->>>>>>> d2405e6f
 logging.basicConfig(
     level=logging.INFO,
     format='%(asctime)s - %(name)s - %(levelname)s - %(message)s'
 )
 logger = logging.getLogger(__name__)
+# API version
+VERSION = "2.0.0"
+# OpenTelemetry FastAPI instrumentation
 
-<<<<<<< HEAD
-# OpenTelemetry FastAPI instrumentation
+from src.api.endpoints import chat_router, metrics_router, tools_router, models_router
+from src.api.adk_wrapper import ADKAgentWrapper
+from src.evaluation.metrics import MetricsCollector
+
 try:
     from opentelemetry.instrumentation.fastapi import FastAPIInstrumentor
     FASTAPI_INSTRUMENTATION_AVAILABLE = True
@@ -42,10 +41,8 @@
 from src.api.adk_wrapper import ADKAgentWrapper
 from src.evaluation.metrics import MetricsCollector
 from src.core.tracing import initialize_tracing, update_memory_usage, record_throughput
-=======
-# API version
-VERSION = "2.0.0"
->>>>>>> d2405e6f
+
+
 
 
 @asynccontextmanager
@@ -137,6 +134,15 @@
 app.include_router(config_router, prefix="/api", tags=["config"])
 app.include_router(documents_router, prefix="/api", tags=["documents"])
 
+
+# Instrument FastAPI with OpenTelemetry
+if FASTAPI_INSTRUMENTATION_AVAILABLE:
+    try:
+        FastAPIInstrumentor.instrument_app(app)
+        logger.info("FastAPI instrumented with OpenTelemetry")
+    except Exception as e:
+        logger.warning(f"Failed to instrument FastAPI: {e}")
+
 # Instrument FastAPI with OpenTelemetry
 if FASTAPI_INSTRUMENTATION_AVAILABLE:
     try:
